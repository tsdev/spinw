function dat = sw_readtable(dataSource,delimiter,nHeader)
% reads tabular data
%
% dat = SW_READTABLE(dataSource, {delimiter},{nHeader})
%
% Function reads tabular data that has arbitrary header lines denoted with
% # and the last header line is followed by a column name line. The data
% can be arbitrary combination of strings and numbers. A predefined field
% will be added to the imported data 'MODE', this field contains any
% additional string given between data rows, otherwise empty.
%
% Input:
%
% dataSource    Data source, can be file, url or string.
% delimiter     Delimiter of the data, default is whitespace.
%
% Output:
%
% dat       Structure with field defined in the data.
%
% Example:
%
% The following file (test.dat) is given as input:
% # TEST DATA
% Q(1) Q(2)        Q(3) ENlim(1) ENlim(2) I(1)  EN(1)  s(1) I(2)   EN(2)   s(2)
% # [Mxx] [1 0 0]
% 0     1        2.9992   0       15      1    3.7128   1.0   1   8.6778    1.0
% 0     1        2.8993   0       15      1    7.0000   1.0   1   11.1249   1.0
% 0     1        2.7993   0       20      1   13.8576   1.0   0   0.0       0.0
% 0     1        2.6994   0       20      1   17.3861   1.0   0   0.0       0.0
% # [Myy] [1 0 0]
% 0     1.0000   2.0000   0       25      1   20.2183   1.0   0   0.0       0.0
% 0     1.1000   2.0000   15      30      1   22.7032   1.0   0   0.0       0.0
% 0     1.2000   2.0000   20      35      1   25.1516   1.0   0   0.0       0.0
%
% The command to import the data
% >> dat = sw_readtable('test.dat');
%
% The dat variable will contain the fields MODE, Q, ENlim, I, EN and s and
% it will have 7 entry. The mode variable will contain '[Mxx] [1 0 0]'
% string for the first 4 entry and '[Myy] [1 0 0]' for the last 3 entry.
% For example the field Q has 3 elements per entry, to extract all Q points
% into a matrix use the command:
% >> Q = reshape([dat(:).Q],3,[])';
%

if nargin == 0
    help sw_readtable
    return
end

if nargin == 1
    delimiter = ' ';
end

if nargin < 3
    nHeader = 0;
end

dataStr = ndbase.source(dataSource);

newLine = sprintf('\n'); %#ok<SPRINTFN>

% split string into lines
<<<<<<< HEAD
dataStr = regexp(dataStr, ['(?:' sprintf('\n') ')+'], 'split');
% add '\n' back to the end of lines
dataStr = cellfun(@(C)[C char(10)],dataStr,'UniformOutput',false);
=======
dataStr = strtrim(regexp(dataStr, ['(?:' newLine ')+'], 'split'));
% remove empty lines
dataStr(cellfun(@(C)isempty(C),dataStr)) = [];
% add '\n' back to the end of lines
dataStr = cellfun(@(C)[C newLine],dataStr,'UniformOutput',false);
>>>>>>> 82ccbb51

% index into the line number, skip header lines
idxStr = nHeader+1;

% read header
while isempty(dataStr{idxStr}) || dataStr{idxStr}(1) == '#'
    idxStr = idxStr+1;
end

% read column names
cTemp = regexp(strtrim(dataStr{idxStr}), ['(?:', delimiter, ')+'], 'split');

cName = {};
mIdx  = cell(1,numel(cTemp));

cSel = cell(1,numel(cTemp));

% read indices from column names
for ii = 1:numel(cTemp)
    sTemp1 = strfind(cTemp{ii},'(');
    sTemp2 = strfind(cTemp{ii},')');
    if ~isempty(sTemp1)
        cIdx = cTemp{ii}((sTemp1+1):(sTemp2-1));
    else
        cIdx = '1';
        sTemp1 = numel(cTemp{ii})+1;
    end
    % remove spaces and find indices
    mIdx{ii} = num2cell(sscanf(cIdx(cIdx~=' '),'%d,'));
    
    hIdx = find(strcmp(cName,cTemp{ii}(1:(sTemp1(end)-1))));
    if isempty(hIdx)
        cName{end+1} = cTemp{ii}(1:(sTemp1(end)-1)); %#ok<AGROW>
        cSel(ii) = cName(end);
    else
        cSel(ii) = cName(hIdx(1));
    end
    
end

cName = [{'MODE'} cName];
nCol  = numel(cSel);

% next line
idxStr = idxStr+1;

% load data
% remove header lines
dataStr = dataStr(idxStr:end);
% remove empty lines
dataStr = dataStr(cellfun(@(C)~isempty(C),dataStr));
% find mode string positions
isModeStr = cellfun(@(C)C(1)=='#',dataStr);
modeStr = strtrim([{''} dataStr(isModeStr)]);
% fill out the mode string
modeStrIdx = cumsum(isModeStr)+1;
% remove mode strings from data
dataStr    = dataStr(~isModeStr);
modeStrIdx = modeStrIdx(~isModeStr);
modeStr    = modeStr(modeStrIdx);

% read the first line of data to identify column types string/float
firstLine = regexp(strtrim(dataStr{1}),['(?:', delimiter, ')+'],'split');
datFormat = '';
for ii = 1:nCol
    if isempty(sscanf(firstLine{ii},'%f'))
        % string type
        datFormat = [datFormat '%s ']; %#ok<AGROW>
    else
        datFormat = [datFormat '%f ']; %#ok<AGROW>
    end
end
datFormat = datFormat(1:(end-1));

% read all data
nDat = numel(dataStr);
if delimiter(1) == ' '
    datTemp = textscan([dataStr{:}],datFormat,nDat);
else
    datTemp = textscan([dataStr{:}],datFormat,nDat,'Delimiter',delimiter);
end

% convert the data into struct format
% create an empty structure
sTemp = [cName;repmat({cell(nDat,1)},1,numel(cName))];
dat = struct(sTemp{:});

% fill in all fields
[dat(:).MODE] = modeStr{:};
for ii = 2:numel(cName)
    colSel = ismember(cSel,cName{ii});
    datMat = [datTemp{colSel}];
    if ~iscell(datMat)
        datMat = mat2cell(datMat,ones(1,nDat),sum(colSel));
    end
    [dat(:).(cName{ii})] = datMat{:};
end

% TODO reindex and reshape matrices based on mIdx cell

end<|MERGE_RESOLUTION|>--- conflicted
+++ resolved
@@ -62,17 +62,11 @@
 newLine = sprintf('\n'); %#ok<SPRINTFN>
 
 % split string into lines
-<<<<<<< HEAD
-dataStr = regexp(dataStr, ['(?:' sprintf('\n') ')+'], 'split');
-% add '\n' back to the end of lines
-dataStr = cellfun(@(C)[C char(10)],dataStr,'UniformOutput',false);
-=======
 dataStr = strtrim(regexp(dataStr, ['(?:' newLine ')+'], 'split'));
 % remove empty lines
 dataStr(cellfun(@(C)isempty(C),dataStr)) = [];
 % add '\n' back to the end of lines
 dataStr = cellfun(@(C)[C newLine],dataStr,'UniformOutput',false);
->>>>>>> 82ccbb51
 
 % index into the line number, skip header lines
 idxStr = nHeader+1;
