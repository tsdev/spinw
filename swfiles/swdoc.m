--- conflicted
+++ resolved
@@ -78,10 +78,7 @@
 
 % open documentation using stored url + function name
 docUrl = pref.docurl;
-<<<<<<< HEAD
-=======
 
->>>>>>> 03e6d885
 if ~isempty(docUrl) && docUrl(end)~='/'
     docUrl = [docUrl '/'];
 end
