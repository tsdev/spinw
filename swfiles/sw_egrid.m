function spectra = sw_egrid(spectra, varargin)
% calculates energy bins of a spectrum
%
% ### Syntax
%
% `spectra = sw_egrid(spectra,Name,Value)`
%
% ### Description
%
% `spectra = sw_egrid(spectra,Name,Value)` takes a calculated spectrum that
% contains $S^{\alpha\beta}(Q,\omega)$ and converts it into an intensity
% map `I(i,j)` via binning the energy values and selecting a given
% component of the $9\times 9$ spin-spin correlation matrix. For example by
% default (setting the `component` parameter to `'Sperp'`) it selects the
% neutron scattering cross section via calculating the following quantity:
%
%   $S_\perp(Q,\omega)=\sum_{\alpha\beta}(1-\hat{q}^\alpha\hat{q}^\beta)\cdot S^{\alpha\beta}(Q,\omega)$
%
%
% ### Examples
%
% The line will create an energy bin, with steps of 0.1 and bins the
% spin-spin correlation function. Two different matrices will be
% calculated, first using the sum of the $S^{xx}$ and $S^{yy}$ components, second
% will contain the $S^{zz}$ component of the correlation function.
%
% ```
% >>tri = sw_model('triAF',1)
% >>spectra = tri.spinwave({[0 0 0] [1 1 0] 501})
% >>E = linspace(0,5,501)
% >>spectra = sw_egrid(spectra,'component',{'Sxx+Syy' 'Szz'},'Evect',E)
% >>figure
% >>sw_plotspec(spectra,'mode','color','axLim',[0 0.5],'dE',0.2)
% >>snapnow
% ```
%
% ### Input Arguments
%
% `spectra`
% : Input structure, contains spin-spin correlation functions. Supported
%   inputs are produced by [spinw.spinwave], [spinw.powspec] and
%   [spinw.scga].
%
% ### Name-Value Pair Arguments
%
% `'component'`
% : A string that Selects a correlation function component that will be
%   binned. The possible values are:
%   * `'Sperp'` bins the magnetic neutron scattering intensity
%     (the $\langle S_\perp S_\perp\rangle$ expectation value). Default.
%   * `'Sab'`   bins the selected components of the spin-spin
%               correlation function. Letter `a` and `b` can be `x`,
%               `y` or `z`. For example: `'Sxx'` will convolute the
%               $S^{xx}(Q,\omega)$ component of the correlation function with the
%               dispersion. Here the $xyz$ is the standard coordinate system.
%   *`'Mab'`    bins the selected components of the spin-spin
%               correlation function in the Blume-Maleev coordinate system.
%               Letter `a` and `b` can be `x`, `y` or `z`. For example:
%               `'Mxx'` will convolute the `xx` component of the
%               correlation function with the dispersion.
%   * `'Pab'`   bins the selected component of the polarisation
%               matrix. Letter `a` and `b` can be `x`, `y` or `z`. For
%               example: `'Pyy'` will convolute the `yy` component of
%               the polarisation matrix with the dispersion. The
%               coordinates used are in the Blume-Maleev coordinate
%               system, see below.
%   * `'Pa'`    bins the intensity of the calculated polarised
%               neutron scattering, with inciden polarisation of
%               `Pa` where letter `a` can be `x`, `y` or `z`. For example:
%               `'Py'` will convolute the scattering intensity
%               simulated for incident polarisation $P_i\|y$. The
%               used coordinates are in the Blume-Maleev coordinate
%               system.
%   * `'fName'` where `fName` is one of the field names of the input
%               structure spectra. This field should contain a
%               matrix with dimensions of $[n_{mode}\times n_{hkl}]$.
%
%   Any linear combination of the above are allowed, for example:
%   `'Sxx+2*Syy'` will bin the linear combination of the `xx` component of
%   the spin-spin correlation function with the `yy` component.
%   Several cross section can be convoluted and stored
%   independently, if component is a cell array containing strings
%   each containing any linear combination of cross sections as
%   above, the cell array needs to have size $[1\times n_{cell}]$, for
%   example `{'Sxx' 'Syy' 'Szz'}`.
%
% `'Evect'`
% : Row vector that defines the center/edge of the energy bins of the
%   calculated output, number of elements is $n_E$. The energy units
%   are defined by the [spinw.unit] property. Default
%   value is an edge bin: `linspace(0,1.1*maxOmega,501)`.
%
% `'binType'`
% : String, determines the type of bin give, possible options:
%   * `'cbin'`      Center bin, the center of each energy bin is given.
%   * `'ebin'`      Edge bin, the edges of each bin is given.
%   Default value is `'ebin'`.
%
% `'T'`
% : Temperature, used to calculate the Bose factor in units
%   depending on the Boltzmann constant stored in [spinw.unit]. Default
%   temperature is taken from `obj.single_ion.T`. The Bose factor is
%   included in `swConv` field of the output.
%
% `'sumtwin'`
% : If true, the spectra of the different twins will be summed
%   together weighted with the normalized volume fractions, see
%   [spinw.twin]. Default value is true.
%
% `'modeIdx'`
% : Select certain spin wave modes from the $2*n_{magatom}$ number of
%   modes to include in the output. Default value is `1:2*nMagAtom` to
%   include all modes.
%
% `'epsilon'`
% : Error limit, used to determine whether a given energy bin is
%   uniform or not. Default value is $10^{-5}$.
%
% `'autoEmin'`
% : Due to the finite numerical precision, the spin wave energies
%   can contain small imaginary values. These can ruin the
%   convoluted spectrum at low energies. To improve the spectrum,
%   the lowest energy bin should start above the imaginary part of
%   the spin wave energy. If `'autoEmin'` is set to `true`, it
%   calculates the bottom of the first energy bin automatically and
%   overwrites the given value. Only works if the input energy bin
%   starts with zero. Default value is `false`.
%
% `'imagChk'`
% : Checks whether the imaginary part of the spin wave dispersion is
%   smaller than the energy bin size. Default value is true.
%
% {{note The Blume-Maleev coordinate system is a cartesian coordinate
% system with $x_{BM}$, $y_{BM}$ and $z_{BM}$ basis vectors defined as:
% <br> $x_{BM}$    parallel to the momentum transfer $Q$,
% <br> $y_{BM}$    perpendicular to $x_{BM}$ in the scattering plane,
% <br> $z_{BM}$    perpendicular to the scattering plane.
% }}
%
% ### Output Arguments
%
% `spectra` same as the input `spectra` plus additions fields:
%
% `swConv`
% : Stores the selected cross section binned in energy in a matrix with
%   dimensions of $[n_E\times n_{hkl}]$. Includes the Bose factor.
%
% `swInt`
% : Stores the selected cross sections for every mode in a matrix with
%   dimensions of $[n_{mode}\times n_{hkl}]$.
%
% `T`
% : Input temperature.
%
% `component`
% : Cell that contains the input component selector strings.
%
% `Evect`
% : Input energy bin vector, defines the energy bin **edge** positions
%   (converted from the given bin centers if necessary).
%
% `param`
% : All the input parameters.
%
% If `'component'` parameter is a cell array or the spectra of multiple
% twins are convoluted separately, swConv and swInt will be a cell that
% packages the matrices corresponding to each component/twin. The
% dimensions of the cell are $[n_{conv}\times n_{twin}]$.
%
% ### See Also
%
% [spinw.spinwave] \| [sw_neutron]
%

if nargin == 0
    swhelp sw_egrid
    return
end

if isfield(spectra,'obj')
    T0 = spectra.obj.single_ion.T;
else
    T0 = 0;
end

% use Evect if defined in spectra
if isfield(spectra,'Evect')
    E0 = spectra.Evect;
else
    E0 = [];
end

inpForm.fname  = {'Evect' 'T'   'component' 'sumtwin' 'modeIdx'  'epsilon'};
inpForm.defval = {E0      T0    'Sperp'     true      zeros(1,0) 1e-5     };
inpForm.size   = {[1 -1]  [1 1] [1 -2]      [1 1]     [1 -4]     [1 1]    };
inpForm.soft   = {true    false false       false     false      false    };

inpForm.fname  = [inpForm.fname  {'autoEmin' 'imagChk' 'binType'}];
inpForm.defval = [inpForm.defval {false       true       'ebin'  }];
inpForm.size   = [inpForm.size   {[1 1]      [1 1]      [1 -5]  }];
inpForm.soft   = [inpForm.soft   {false      false      false   }];

param = sw_readparam(inpForm, varargin{:});

switch param.binType
    case 'ebin'
        eBin = true;
        param.binType = 1;
    case 'cbin'
        eBin = false;
        param.binType = 2;
    otherwise
        error('sw_egrid:WrongInput','Wrong energy bin type!')
end

if isempty(param.Evect)
    if isfield(spectra,'omega')
        if iscell(spectra.omega)
            omegaTemp = cell2mat(spectra.omega);
            Emax = max(real(omegaTemp(:)));
            clear('omegaTemp');
        else
            Emax = max(real(spectra.omega(:)));
        end
        if Emax == 0
            Emax = 1;
        end
        
        param.Evect = linspace(0,1.1*Emax,501);
        eBin = true;
    else
        param.Evect = [-1 1];
        eBin = true;
    end
end

% parse the component string
if iscell(param.component)
    nConv = numel(param.component);
    parsed = cell(1,nConv);
    for ii = 1:numel(param.component)
        parsed{ii} = sw_parstr(param.component{ii});
    end
elseif isstruct(param.component)
    nConv  = 1;
    parsed = {param.component};
    param.component = {parsed{1}.string};
else
    nConv = 1;
    parsed = {sw_parstr(param.component)};
    param.component = {param.component};
end

% get all the used type of correlation functions
parType = [];
for ii = 1:numel(parsed)
    for jj = 1:numel(parsed{ii}.type)
        parType = [parType parsed{ii}.type{jj}(1)]; %#ok<AGROW>
    end
end
parType = ismember(1:5,parType);

if parType(1)
    if ~isfield(spectra,'Sperp') || isempty(spectra.Sperp)
        % auto produce neutron scattering cross section
        %fprintf0(fid,'Neutron scattering cross section is calculated.\n');
        spectra = sw_neutron(spectra);
    end
    Sperp = spectra.Sperp;
else
    Sperp = [];
end

if parType(3)
    if isfield(spectra,'Mab') && ~isempty(spectra.Mab)
        Mab = spectra.Mab;
    else
        error('sw_egrid:WrongInput',['Reference to non-existent field ''Mab'','...
            ' use ''sw_neutron(''pol'',true)'' to produce the polarised neutron scattering cross sections,'...
            ' before binning with energy transfer!'])
    end
else
    Mab = [];
end

if parType(4)
    if isfield(spectra,'Pab') && ~isempty(spectra.Pab)
        Pab = spectra.Pab;
    else
        error('sw_egrid:WrongInput',['Reference to non-existent field ''Pab'','...
            ' use ''sw_neutron(''pol'',true)'' to produce the polarised neutron scattering cross sections,'...
            ' before binning with energy transfer!'])
    end
else
    Pab = [];
end

if parType(5)
    if isfield(spectra,'intP') && ~isempty(spectra.intP)
        intP = spectra.intP;
    else
        error('sw_egrid:WrongInput',['Reference to non-existent field ''intP'','...
            ' use ''sw_neutron(''pol'',true)'' to produce the polarised neutron scattering cross sections,'...
            ' before binning with energy transfer!'])
    end
else
    intP = [];
end

% pack all cross section into a cell for easier looping

if isfield(spectra,'Sab') && iscell(spectra.Sab)
    nTwin = numel(spectra.Sab);
    if ~isfield(spectra,'omega')
        omega = {};
    else
        omega = spectra.omega;
    end
    
    Sab   = spectra.Sab;
<<<<<<< HEAD
    intP  = {intP};
    Pab   = {Pab};
    Mab   = {Mab};
    Sperp = Sperp;
    
elseif isfield(spectra,'Sperp') && iscell(spectra.Sperp)
    nTwin = numel(spectra.Sperp);
    if ~isfield(spectra,'omega')
        omega = {};
    else
        omega = spectra.omega;
    end
    Sab   = repmat({[]},1,nTwin);
    intP  = {intP};
    Pab   = {Pab};
    Mab   = {Mab};
    Sperp = spectra.Sperp;
elseif ~isfield(spectra,'Sab')
    nTwin = 1;
    if ~isfield(spectra,'omega')
        omega = {[]};
    else
        omega = {spectra.omega};
    end
    Sab   = {[]};
    intP  = {intP};
    Pab   = {Pab};
    Mab   = {Mab};
    Sperp = {spectra.Sperp};
=======
%     intP  = {intP};
    if ~iscell(intP); intP = {intP}; end
    if ~iscell(Pab); Pab = {Pab}; end
    if ~iscell(Mab); Mab = {Mab}; end
    if ~iscell(Sperp); Sperp = {Sperp}; end
%     Pab   = {Pab};
%     Mab   = {Mab};
%     Sperp = {Sperp};
>>>>>>> 888c18bd
else
    nTwin = 1;
    if ~isfield(spectra,'omega')
        omega = {[]};
    else
        omega = {spectra.omega};
    end
    Sab   = {spectra.Sab};
    intP  = {intP};
    Pab   = {Pab};
    Mab   = {Mab};
    Sperp = {Sperp};
end

% number of modes and Q points
<<<<<<< HEAD
if isfield(spectra,'Sab')
    nMode = size(Sab{1},3);
else
    nMode = size(spectra.Sperp,1);
=======
if iscell(spectra.Sab)
    nMode = size(spectra.Sab{1},3);
else
    nMode = size(spectra.Sab,3);
>>>>>>> 888c18bd
end
nHkl  = numel(spectra.hkl)/3;
sHkl  = [size(spectra.hkl) 1];

for ii = 1:nTwin
    Sab{ii}   = reshape(Sab{ii},3,3,nMode,[]);
    if ~isempty(omega{1})
        omega{ii} = reshape(omega{ii},nMode,[]); %#ok<AGROW>
    end
    
    if ~isempty(intP{1})
        intP{ii}   = reshape(intP{ii},3,3,nMode,[]);
    end
    if ~isempty(Pab{1})
        Pab{ii}   = reshape(Pab{ii},3,3,nMode,[]);
    end
    if ~isempty(Mab{1})
        Mab{ii}   = reshape(Mab{ii},3,3,nMode,[]);
    end
    if ~isempty(Sperp{1})
        Sperp{ii}   = reshape(Sperp{ii},nMode,[]);
    end
end

% Default value of the modeIdx vector selects all modes for output
if isempty(param.modeIdx)
    param.modeIdx = 1:nMode;
end

% DSF stores the intensity that is going to be convoluted
DSF = cell(nConv,nTwin);

for tt = 1:nTwin
    for ii = 1:numel(parsed)
        par0 = parsed{ii};
        DSF{ii,tt} = zeros(nMode, nHkl);
        for jj = 1:length(par0.type)
            switch par0.type{jj}(1)
                case 1
                    DSF{ii,tt} = DSF{ii,tt} + par0.preFact(jj)*Sperp{tt};
                case 2
                    DSF{ii,tt} = DSF{ii,tt} + par0.preFact(jj)*permute(Sab{tt}(par0.type{jj}(2),par0.type{jj}(3),:,:),[3 4 1 2]);
                case 3
                    DSF{ii,tt} = DSF{ii,tt} + par0.preFact(jj)*permute(Mab{tt}(par0.type{jj}(2),par0.type{jj}(3),:,:),[3 4 1 2]);
                case 4
                    DSF{ii,tt} = DSF{ii,tt} + par0.preFact(jj)*permute(Pab{tt}(par0.type{jj}(2),par0.type{jj}(3),:,:),[3 4 1 2]);
                case 5
                    DSF{ii,tt} = DSF{ii,tt} + par0.preFact(jj)*permute(intP{tt}(par0.type{jj}(2),:,:),[2 3 1]);
                otherwise
                    DSF{ii,tt} = DSF{ii,tt} + par0.preFact(jj)*spectra.(par0.type{jj});
            end
        end
    end
end

% save the edge bins
Evect   = sort(param.Evect);
if eBin
    eEvect = Evect;
else
    dE = diff(Evect);
    eEvect = [Evect-[dE(1) dE]/2 Evect(end)+dE(end)/2];
end

if isfield(spectra,'omega')
    % Create vector for energy values, and put extra value below minimum and
    % above maximum for easy indexing swConv.
    epsilon = 1e-8;
    
    if eBin
        Evect  = (Evect(2:end)+Evect(1:(end-1)))/2;
    end
    % energy bin parameters
    nE       = numel(Evect);
    dE       = diff(Evect);
    
    if param.imagChk
        % find the maximum of the imaginary part of the spin wave energies
        % checks only the first twin!
        ioMax = max(abs(imag(omega{1}(:))));
        
        if ioMax > max(abs(dE(:)))
            error('egrid:BadSolution',['The imaginary part of the spin '...
                'wave energes is larger than the bin size! Improve '...
                'your calculation or disable imagChk option!']);
        end
    end
    
    if param.autoEmin && abs(Evect(1)-dE(1)/2)<epsilon
        if ~exist('ioMax','var')
            ioMax = max(abs(imag(omega{1}(:))));
        end
        Evect(1) = Evect(1)+ioMax+2*epsilon;
        eEvect(1)= eEvect(1)+ioMax+2*epsilon;
        dE(1)    = dE(1)-(ioMax+2*epsilon);
    end
    
    
    % if the energy bin is equally spaced a faster intexing of the
    % modes can be used
    isequalE = sum(abs(dE-dE(1))<param.epsilon) == (nE-1);
    E0 = Evect(1);
    
    if ~isempty(Evect)
        Evect = [Evect(1)-dE(1)-epsilon; Evect(:); Evect(end)+dE(end)+epsilon];
    else
        Evect = [-epsilon; epsilon];
    end
    
    dE = dE(1);
    
    % Create indices in the matrix by searching for the closest value, size
    % nMode x nHkl. Put all the modes to the positive side for magnon creation.
    % The negative side will be the same, however with different Bose factor
    % for non-zero temperature.
    idxE = cell(1,nTwin);
    
    
    for tt = 1:nTwin
        % put the modes that are not in the modeIdx parameter above the
        % energy bin vector
        omega{tt}(~ismember(1:nMode,param.modeIdx),:) = Evect(end);
        
        % faster binning
        if isequalE
            idxE{tt} = floor((real(omega{tt})-E0)/dE)+2;
            idxE{tt}(idxE{tt}<2) = 1;
            idxE{tt}(idxE{tt}>nE+2) = nE+2;
        else
            % memory intensive binnin, bad for large numel(omega)
            [~, idxE{tt}] = min(abs(repmat(real(omega{tt}),[1 1 nE+2])-repmat(permute(Evect,[2 3 1]),[nMode nHkl 1])),[],3);
        end
        
        % Creates indices in the swConv matrix.
        idxE{tt} = idxE{tt} + repmat((0:nHkl-1).*(nE+2),[nMode 1]);
        idxE{tt} = idxE{tt}(:);
    end
    
    % Sums up the intensities in DSF into swConv.
    swConv = cell(nConv,nTwin);
    
    for tt = 1:nTwin
        for ii = 1:nConv
            swConv{ii,tt} = reshape(accumarray(idxE{tt},DSF{ii,tt}(:),[(nE+2)*nHkl 1]),[(nE+2) nHkl]);
        end
    end
    
    % Calculate Bose temperature factor for magnons
    if param.T==0
        nBose = double(Evect(2:(end-1))>=0);
    else
        nBose = 1./(exp(abs(Evect(2:(end-1)))./(spectra.obj.unit.kB*param.T))-1)+double(Evect(2:(end-1))>=0);
    end
    
    % Multiply the intensities with the Bose factor.
    for tt = 1:nTwin
        for ii = 1:nConv
            swConv{ii,tt} = bsxfun(@times,swConv{ii,tt}(2:(end-1),:),nBose);
            swConv{ii,tt}(isnan(swConv{ii,tt})) = 0;
        end
    end
    
else
    swConv = DSF;
    nE     = 1;
end

% sum up twin spectra if requested
if param.sumtwin
    % normalised volume fractions of the twins
    if isfield(spectra,'obj') && nTwin>1
        vol = spectra.obj.twin.vol/sum(spectra.obj.twin.vol);
    else
        vol = 1;
    end
    swConvT = cell(nConv,1);
    DSFT    = cell(nConv,1);
    for ii = 1:nConv
        swConvT{ii} = swConv{ii,1}*vol(1);
        DSFT{ii}    = DSF{ii,1}*vol(1);
        for tt = 2:nTwin
            swConvT{ii} = swConvT{ii} + swConv{ii,tt}*vol(tt);
            DSFT{ii}    = DSFT{ii} + DSF{ii,tt}*vol(tt);
        end
    end
    swConv = swConvT;
    DSF    = DSFT;
end


spectra.T     = param.T;
spectra.Evect = eEvect;

if isfield(spectra,'swRaw')
    spectra = rmfield(spectra,'swRaw');
end

if numel(swConv) == 1
    spectra.swConv    = reshape(swConv{1},[nE sHkl(2:end)]);
    spectra.swInt     = reshape(DSF{1},[nMode sHkl(2:end)]);
    spectra.component = param.component{1};
else
    spectra.swConv = cell(size(swConv));
    spectra.swInt  = cell(size(DSF));
    for ii = 1:nConv
        spectra.swConv{ii} = reshape(swConv{ii},[nE sHkl(2:end)]);
        spectra.swInt{ii}  = reshape(DSF{ii},[nMode sHkl(2:end)]);
    end
    spectra.component = param.component;
end

spectra.param.sumtwin  = param.sumtwin;

end<|MERGE_RESOLUTION|>--- conflicted
+++ resolved
@@ -318,11 +318,14 @@
     end
     
     Sab   = spectra.Sab;
-<<<<<<< HEAD
-    intP  = {intP};
-    Pab   = {Pab};
-    Mab   = {Mab};
-    Sperp = Sperp;
+%     intP  = {intP};
+    if ~iscell(intP); intP = {intP}; end
+    if ~iscell(Pab); Pab = {Pab}; end
+    if ~iscell(Mab); Mab = {Mab}; end
+    if ~iscell(Sperp); Sperp = {Sperp}; end
+%     Pab   = {Pab};
+%     Mab   = {Mab};
+%     Sperp = {Sperp};
     
 elseif isfield(spectra,'Sperp') && iscell(spectra.Sperp)
     nTwin = numel(spectra.Sperp);
@@ -348,16 +351,6 @@
     Pab   = {Pab};
     Mab   = {Mab};
     Sperp = {spectra.Sperp};
-=======
-%     intP  = {intP};
-    if ~iscell(intP); intP = {intP}; end
-    if ~iscell(Pab); Pab = {Pab}; end
-    if ~iscell(Mab); Mab = {Mab}; end
-    if ~iscell(Sperp); Sperp = {Sperp}; end
-%     Pab   = {Pab};
-%     Mab   = {Mab};
-%     Sperp = {Sperp};
->>>>>>> 888c18bd
 else
     nTwin = 1;
     if ~isfield(spectra,'omega')
@@ -373,17 +366,10 @@
 end
 
 % number of modes and Q points
-<<<<<<< HEAD
-if isfield(spectra,'Sab')
-    nMode = size(Sab{1},3);
-else
-    nMode = size(spectra.Sperp,1);
-=======
 if iscell(spectra.Sab)
     nMode = size(spectra.Sab{1},3);
 else
     nMode = size(spectra.Sab,3);
->>>>>>> 888c18bd
 end
 nHkl  = numel(spectra.hkl)/3;
 sHkl  = [size(spectra.hkl) 1];
