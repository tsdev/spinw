function varargout = swdoc(funName0,varargin)
% opens the SpinW documentation
%
% ### Syntax
%
% `swdoc(funName)`
%
% `link = swdoc(funName)`
%
% ### Description
%
% `swdoc(funName)` shows the documentation on the given function name,
% method, property name. Package functions can be referenced as
% `'packagename.functionname'`, e.g. `'swpref.getpref'`, class methods and
% properties can be referenced the same way, e.g. `'spinw.genmagstr'`. Also
% class, package or folder (that contains `.m` files) names can be
% referenced as well, e.g. `'swsym'`.
%
% `link = swdoc(funName)` returns the web link pointing to the right
% documentation.
%

pref = swpref;

if nargin == 0
    funName0 = '';
end

if strcmp(funName0,'server') && ~isempty(varargin)
    % start/stop Jekyll server
    % stop server if there were any running
    system('pkill jekyll');
    
    switch varargin{1}
        case 'start'
            % start server only works on macOS
            path0 = pwd;
            % TODO change location of documentation files
            if numel(varargin)>1
                cd(varargin{2})
            else
                cd('~/spinwdoc_git')
            end
            system('source ~/.bash_profile; bundle exec jekyll serve --watch&','-echo');
            cd(path0)
            % use the local documentation
            swpref.setpref('docurl','http://localhost:4002')
        case 'stop'
            % already stopped
            % use the online documentation
            swpref.setpref('docurl','https://tsdev.github.io/spinwdoc')
        otherwise
            error('swdoc:WrongParameter','The second input parameter has to be ''start''/''stop'' to start/stop the Jekyll server!')
    end
    varargout = {};
    return
end

funName = funName0;

% list of supported classes where method/property names can be defined
classList = {'spinw'};
idx       = 1;

while ~any(funName=='.') && idx <= numel(classList)
    % check if funName is a SpinW method
    mList = methods(classList{idx});
    pList = properties(classList{idx});
    % find method
    if ~isempty(find(ismember([mList; pList],funName),1)) && ~strcmp(funName,classList{idx})
        funName = [classList{idx} '.' funName]; %#ok<AGROW>
    end
    idx = idx+1;
end

funName(funName=='@') = [];
funName(funName=='.') = '_';

% open documentation using stored url + function name
<<<<<<< HEAD
docUrl = pref.docurl;
=======
<<<<<<< Updated upstream
docUrl = pref.docurl;
=======
docUrl = swpref.getpref('docurl',[]);
>>>>>>> Stashed changes
>>>>>>> de80f2ae
if ~isempty(docUrl) && docUrl(end)~='/'
    docUrl = [docUrl '/'];
end

link = [docUrl funName];

% test if link exists
try
    webread(link);
    if nargout > 0
        varargout{1} = link;
    else
        web(link);
    end
catch
    if isempty(funName0)
        fprintf('Documentation is not found on the given address (%s).\n',swpref.getpref('docurl',[]))
    else
        disp([funName0 ' not found.']);
    end
end

end<|MERGE_RESOLUTION|>--- conflicted
+++ resolved
@@ -77,15 +77,7 @@
 funName(funName=='.') = '_';
 
 % open documentation using stored url + function name
-<<<<<<< HEAD
 docUrl = pref.docurl;
-=======
-<<<<<<< Updated upstream
-docUrl = pref.docurl;
-=======
-docUrl = swpref.getpref('docurl',[]);
->>>>>>> Stashed changes
->>>>>>> de80f2ae
 if ~isempty(docUrl) && docUrl(end)~='/'
     docUrl = [docUrl '/'];
 end
