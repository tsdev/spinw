--- conflicted
+++ resolved
@@ -71,44 +71,6 @@
     if queue.njob > 0
         isWaiting = false;
         
-<<<<<<< HEAD
-        fileIn  = [folder filesep 'in_' buffer(1).jobID '.mat'];
-        fileOut = [folder filesep 'out_' buffer(1).jobID '.mat'];
-        
-        if ~exist(fileIn,'file')
-            % wrong jobID move on
-            fprintfd('Missing job "%s" source file!\n',buffer(1).jobID);
-        elseif exist(fileOut,'file')
-            fprintfd('Job "%s" output file already exists!\n',buffer(1).jobID);
-        else
-            % try to excute the command
-            try
-                fprintfd(['Executing job "%s"...\n' repmat('-',1,80) '\n'],buffer(1).jobID);
-                diary(logPath);
-                diary('on');
-                % load the .mat file
-                try
-                    input = load(fileIn);
-                catch
-                    % OK, this is byte array, not a real mat file....
-                    f = fopen(fileIn);
-                    c = onCleanup(@() fclose(f));
-                    input = getArrayFromByteStream(fread(f,Inf,'uint8=>uint8'));
-                end
-                % excute the command
-                if all(isfield(input,{'fun' 'argin' 'nargout'})) && ischar(input.fun) &&...
-                        iscell(input.argin) && isnumeric(input.nargout) && numel(input.nargout)==1
-                    if round(input.nargout)~=input.nargout || input.nargout<1
-                        error('spinw_server:WrongNargOut','The nargout variable has to be integer and larger than zero!');
-                    end
-                    
-                    % restart parallel pool if it timed out
-                    if ismember(input.fun,{'spinwave' 'powspec'})
-                        if nWorker > 0
-                            pPool = gcp('nocreate');
-                            if isempty(pPool)
-                                parpool(nWorker);
-=======
         % get the first job in the queue
         job = queue.pop;
         switch job.command
@@ -142,7 +104,6 @@
                                 iscell(input.argin) && isnumeric(input.nargout) && numel(input.nargout)==1
                             if round(input.nargout)~=input.nargout || input.nargout<1
                                 error('spinw_server:WrongNargOut','The nargout variable has to be integer and larger than zero!');
->>>>>>> e422d62a
                             end
                             
                             prof = struct;
