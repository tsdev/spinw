--- conflicted
+++ resolved
@@ -90,7 +90,6 @@
                 disp('You have the latest version of SpinW!')
             end
         end
-<<<<<<< HEAD
         fprintf(['MATLAB version: ' version ', ' strSym '\n']);
         
     else
@@ -107,26 +106,16 @@
             if any(revNum)
                 ver0.Revision = num2str(revNum);
             end
-            varargout{1} = ver0;
+            outStr = ver0;
         else
             if isempty(fieldnames(verStruct))
-                varargout{1} = ver0;
+                outStr = ver0;
             else
-                varargout{1} = verStruct;
+                outStr = verStruct;
             end
-=======
-        outStr = ver0;
-    else
-        if isempty(fieldnames(verStruct))
-            outStr = ver0;
-        else
-            outStr = verStruct;
->>>>>>> 8ba92eaf
         end
     end
 else
-    if nargout>0
-        varargout{1} = struct;
-    end
+    outStr = struct;
 end
 end