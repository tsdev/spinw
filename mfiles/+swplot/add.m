function add(hAdd, hFigure, showtooltip)
% adds a graphical object to the hgtransform of an swplot figure
%
% SWPLOT.ADD(hAdd, {hFigure})
%
% It adds a graphical object to the hgtransform object of the figure to
% enable continuous rotation with the mouse.
%
% Input:
%
% hAdd      Either vector of the handles of the graphical objects, or
%           struct with dimensions of [1 nObject] with a handle field each
%           contains a graphical object handle. The struct can contain any
%           number of the following fields as well:
%               'name'      Default value is 'general' if not given. The
%                           name identifies groups of objects.
%               'text'      Text that is shown in the tooltip when clicking
%                           on the object.
%               'position'  Position of the object, see swplot.plot for
%                           details.
%               'label'     Label that is shown in the legend.
%               'legend'    Type of legend, see swplot.plot for details.
%               'type'      Type of graphical object, see swplot.plot.
%               'data'      Arbitrary data assigned to the object.
% hFigure   The handle of the figure (number in the figure title bar). The
%           default is the active swplot figure if the argument is not
%           provided by the user or it is empty matrix.
%
% See also SWPLOT, SWPLOT.FIGURE, HGTRANSFORM, SWPLOT.PLOT.
%

if nargin == 0
    help swplot.add
    return
end

if nargin < 2 || isempty(hFigure)
    % find active figure
    hFigure = swplot.activefigure;
end

if nargin<3
    showtooltip = true;
end

hAxis = getappdata(hFigure,'axis');

hTransform = getappdata(hFigure,'h');

sObject = getappdata(hFigure,'objects');

% % fields of struct to store objects
fNames = {'handle' 'number' 'name' 'type' 'label' 'position' 'text' 'legend' 'data'};
% 
% if isappdata(hFigure,'objects')
%     sObject = getappdata(hFigure,'objects');
% else
%     c0 = cell(1,0);
%     sInit = [fNames; repmat({c0},[1 numel(fNames)])];
%     sObject = struct(sInit{:});
% end

% keep the additional fields
fNames = fNames(3:end);

% find the maximum element value
if isempty(sObject)
    nMax = 0;
else
    nMax = round(max([sObject(:).number]));
end

% convert a simple list of handles to the required structure to store in
% swplot
nObjAdd = numel(hAdd);

if ~isstruct(hAdd)
    hAddC = num2cell(hAdd);
    hAdd = struct('handle',cell(1,nObjAdd));
    [hAdd.handle] = hAddC{:};
else
    hAddS = hAdd;
    if ~isfield(hAddS,'handle')
        error('add:WrongInput','handle field is required!');
    end
    hAdd = struct('handle',cell(1,nObjAdd));
    [hAdd(:).handle] = hAddS(:).handle;
    
    for ii = 1:numel(fNames)
        % copy only the allowed field names
        if isfield(hAddS,fNames{ii})
            [hAdd(:).(fNames{ii})] = hAddS(:).(fNames{ii});
        end
    end
end

% .number
num1 = num2cell(nMax+(1:nObjAdd));
[hAdd(:).number] = num1{:};

% define default legend type:
% 0     no legend
% 1     colored rectangle
% 2     dashed rectangle
% 3     colored sphere
% for the following types
% 1 'arrow'
% 2 'ellipsoid'
% 3 'cylinder'
% 4 'circle'
% 5 'line'
% 6 'text'
legend0 = [1 3 1 1 0 0 1];
type0   = {'arrow' 'ellipsoid' 'cylinder' 'circle' 'line' 'text' 'facepatch'};
% create dictionary to convert string to number
K       = containers.Map(type0,1:numel(type0));

for ii = 1:numel(fNames)
    if ~isfield(hAdd,fNames{ii})
        switch fNames{ii}
            case 'name'
                % .type
                defval1 = repmat({'general'},nObjAdd,1);
            case 'position'
                % .position
                defval1 = repmat({nan(3,2)},nObjAdd,1);
            case 'label'
                % .label, default is empty label
                defval1 = repmat({''},nObjAdd,1);
            case 'text'
                % .text
                defval1 = {hAdd(:).label};
            case 'type'
                % .type, default is taken from tag/type property
                defval1 = get([hAdd(:).handle],'Tag');
                type2   = get([hAdd(:).handle],'Type');
                if ~iscell(defval1)
                    defval1 = {defval1};
                end
                if ~iscell(type2)
                    type2 = {type2};
                end
                tIdx  = cellfun(@(C)isempty(C),defval1);
                defval1(tIdx) = type2(tIdx);
            case 'legend'
                try
                    lIdx    = cell2mat(values(K,{hAdd(:).type}));
                    defval1 = num2cell(legend0(lIdx));
                catch
                    % .legend, default colored rectangle for all objects if
                    % above method fails
                    warning('add:WrongInput','The type of graphical object added to the plot might be not fully supported!');
                    defval1 = repmat({1},nObjAdd,1);
                end
            case 'data'
                % empty .data
                defval1 = cell(1,nObjAdd);
        end
        [hAdd(:).(fNames{ii})] = defval1{:};
    end
end

% create faceindex data for facepatch type object
hNew = [hAdd(:).handle];
% find face patch objects
hPatch   = getappdata(hFigure,'facepatch');
facePatchIdx = find(hPatch==hNew);
nFacePatch   = numel(facePatchIdx);

% find edgepatch objects
hEPatch      = getappdata(hFigure,'edgepatch');
edgePatchIdx = find(hEPatch==hNew);
nVertexPatch   = numel(edgePatchIdx);

if nFacePatch > 0
    % lets check if all new hPatch handles are the same type of object
    type0 = hAdd(facePatchIdx(1)).type;
    if ~all(ismember({hAdd(facePatchIdx).type},type0))
        error('add:WrongInput','All patch objects have to be the same type!');
    else
        fIdx = getappdata(hPatch,'facenumber');
        nI = size(fIdx,1);
        F  = get(hPatch,'Faces');
        nF = size(F,1);
        
        nFacePerObject = (nF-nI)/nFacePatch;
        if ceil(nFacePerObject)-nFacePerObject > 0
            error('add:WrongInput','All patch objects have to be the same type!');
        end
        
        fIdxAdd = repmat([hAdd(facePatchIdx).number],[nFacePerObject 1]);
        fIdx = [fIdx; fIdxAdd(:)];
        setappdata(hPatch,'facenumber',fIdx);
        
    end
end

if nVertexPatch > 0
    % lets check if all new hPatch handles are the same type of object
    type0 = hAdd(edgePatchIdx(1)).type;
    if ~all(ismember({hAdd(edgePatchIdx).type},type0))
        error('add:WrongInput','All patch objects have to be the same type!');
    else
        fIdx = getappdata(hEPatch,'vertexnumber');
        nI = size(fIdx,1);
        V  = get(hEPatch,'Vertices');
        nV = size(V,1);
        
        nVertexPerObject = (nV-nI)/nVertexPatch;
        if ceil(nVertexPerObject)-nVertexPerObject > 0
            error('add:WrongInput','All patch objects have to be the same type!');
        end
        
        fIdxAdd = repmat([hAdd(edgePatchIdx).number],[nVertexPerObject 1]);
        fIdx = [fIdx; fIdxAdd(:)];
        setappdata(hEPatch,'vertexnumber',fIdx);
        
    end
end


% add all the objects to the hgtransform object except the facepatch
% handles that are already registered
hNew([facePatchIdx edgePatchIdx]) = [];
if ~isempty(hTransform)
    set(hNew,'Parent',hTransform);
end
set(hNew,'Clipping','Off');

% comb together the handles of the old and new graphical objects.
sObject = [sObject hAdd(:)'];

% Saves the object handles into the figure UserData property.
setappdata(hFigure,'objects',sObject);
<<<<<<< HEAD
set(hAxis,'CameraViewAngle',cva);
material('shiny');
=======
material(hAxis,'shiny');
>>>>>>> be0290ef

% add callback function for showing the tooltips
%set([hNew hPatch],'ButtonDownFcn',@(obj,hit)swplot.tooltipcallback(obj,hit,hFigure,hTransform));
if showtooltip
    swplot.tooltip(swplot.tooltip,hFigure);
end

end<|MERGE_RESOLUTION|>--- conflicted
+++ resolved
@@ -1,248 +1,243 @@
-function add(hAdd, hFigure, showtooltip)
-% adds a graphical object to the hgtransform of an swplot figure
-%
-% SWPLOT.ADD(hAdd, {hFigure})
-%
-% It adds a graphical object to the hgtransform object of the figure to
-% enable continuous rotation with the mouse.
-%
-% Input:
-%
-% hAdd      Either vector of the handles of the graphical objects, or
-%           struct with dimensions of [1 nObject] with a handle field each
-%           contains a graphical object handle. The struct can contain any
-%           number of the following fields as well:
-%               'name'      Default value is 'general' if not given. The
-%                           name identifies groups of objects.
-%               'text'      Text that is shown in the tooltip when clicking
-%                           on the object.
-%               'position'  Position of the object, see swplot.plot for
-%                           details.
-%               'label'     Label that is shown in the legend.
-%               'legend'    Type of legend, see swplot.plot for details.
-%               'type'      Type of graphical object, see swplot.plot.
-%               'data'      Arbitrary data assigned to the object.
-% hFigure   The handle of the figure (number in the figure title bar). The
-%           default is the active swplot figure if the argument is not
-%           provided by the user or it is empty matrix.
-%
-% See also SWPLOT, SWPLOT.FIGURE, HGTRANSFORM, SWPLOT.PLOT.
-%
-
-if nargin == 0
-    help swplot.add
-    return
-end
-
-if nargin < 2 || isempty(hFigure)
-    % find active figure
-    hFigure = swplot.activefigure;
-end
-
-if nargin<3
-    showtooltip = true;
-end
-
-hAxis = getappdata(hFigure,'axis');
-
-hTransform = getappdata(hFigure,'h');
-
-sObject = getappdata(hFigure,'objects');
-
-% % fields of struct to store objects
-fNames = {'handle' 'number' 'name' 'type' 'label' 'position' 'text' 'legend' 'data'};
-% 
-% if isappdata(hFigure,'objects')
-%     sObject = getappdata(hFigure,'objects');
-% else
-%     c0 = cell(1,0);
-%     sInit = [fNames; repmat({c0},[1 numel(fNames)])];
-%     sObject = struct(sInit{:});
-% end
-
-% keep the additional fields
-fNames = fNames(3:end);
-
-% find the maximum element value
-if isempty(sObject)
-    nMax = 0;
-else
-    nMax = round(max([sObject(:).number]));
-end
-
-% convert a simple list of handles to the required structure to store in
-% swplot
-nObjAdd = numel(hAdd);
-
-if ~isstruct(hAdd)
-    hAddC = num2cell(hAdd);
-    hAdd = struct('handle',cell(1,nObjAdd));
-    [hAdd.handle] = hAddC{:};
-else
-    hAddS = hAdd;
-    if ~isfield(hAddS,'handle')
-        error('add:WrongInput','handle field is required!');
-    end
-    hAdd = struct('handle',cell(1,nObjAdd));
-    [hAdd(:).handle] = hAddS(:).handle;
-    
-    for ii = 1:numel(fNames)
-        % copy only the allowed field names
-        if isfield(hAddS,fNames{ii})
-            [hAdd(:).(fNames{ii})] = hAddS(:).(fNames{ii});
-        end
-    end
-end
-
-% .number
-num1 = num2cell(nMax+(1:nObjAdd));
-[hAdd(:).number] = num1{:};
-
-% define default legend type:
-% 0     no legend
-% 1     colored rectangle
-% 2     dashed rectangle
-% 3     colored sphere
-% for the following types
-% 1 'arrow'
-% 2 'ellipsoid'
-% 3 'cylinder'
-% 4 'circle'
-% 5 'line'
-% 6 'text'
-legend0 = [1 3 1 1 0 0 1];
-type0   = {'arrow' 'ellipsoid' 'cylinder' 'circle' 'line' 'text' 'facepatch'};
-% create dictionary to convert string to number
-K       = containers.Map(type0,1:numel(type0));
-
-for ii = 1:numel(fNames)
-    if ~isfield(hAdd,fNames{ii})
-        switch fNames{ii}
-            case 'name'
-                % .type
-                defval1 = repmat({'general'},nObjAdd,1);
-            case 'position'
-                % .position
-                defval1 = repmat({nan(3,2)},nObjAdd,1);
-            case 'label'
-                % .label, default is empty label
-                defval1 = repmat({''},nObjAdd,1);
-            case 'text'
-                % .text
-                defval1 = {hAdd(:).label};
-            case 'type'
-                % .type, default is taken from tag/type property
-                defval1 = get([hAdd(:).handle],'Tag');
-                type2   = get([hAdd(:).handle],'Type');
-                if ~iscell(defval1)
-                    defval1 = {defval1};
-                end
-                if ~iscell(type2)
-                    type2 = {type2};
-                end
-                tIdx  = cellfun(@(C)isempty(C),defval1);
-                defval1(tIdx) = type2(tIdx);
-            case 'legend'
-                try
-                    lIdx    = cell2mat(values(K,{hAdd(:).type}));
-                    defval1 = num2cell(legend0(lIdx));
-                catch
-                    % .legend, default colored rectangle for all objects if
-                    % above method fails
-                    warning('add:WrongInput','The type of graphical object added to the plot might be not fully supported!');
-                    defval1 = repmat({1},nObjAdd,1);
-                end
-            case 'data'
-                % empty .data
-                defval1 = cell(1,nObjAdd);
-        end
-        [hAdd(:).(fNames{ii})] = defval1{:};
-    end
-end
-
-% create faceindex data for facepatch type object
-hNew = [hAdd(:).handle];
-% find face patch objects
-hPatch   = getappdata(hFigure,'facepatch');
-facePatchIdx = find(hPatch==hNew);
-nFacePatch   = numel(facePatchIdx);
-
-% find edgepatch objects
-hEPatch      = getappdata(hFigure,'edgepatch');
-edgePatchIdx = find(hEPatch==hNew);
-nVertexPatch   = numel(edgePatchIdx);
-
-if nFacePatch > 0
-    % lets check if all new hPatch handles are the same type of object
-    type0 = hAdd(facePatchIdx(1)).type;
-    if ~all(ismember({hAdd(facePatchIdx).type},type0))
-        error('add:WrongInput','All patch objects have to be the same type!');
-    else
-        fIdx = getappdata(hPatch,'facenumber');
-        nI = size(fIdx,1);
-        F  = get(hPatch,'Faces');
-        nF = size(F,1);
-        
-        nFacePerObject = (nF-nI)/nFacePatch;
-        if ceil(nFacePerObject)-nFacePerObject > 0
-            error('add:WrongInput','All patch objects have to be the same type!');
-        end
-        
-        fIdxAdd = repmat([hAdd(facePatchIdx).number],[nFacePerObject 1]);
-        fIdx = [fIdx; fIdxAdd(:)];
-        setappdata(hPatch,'facenumber',fIdx);
-        
-    end
-end
-
-if nVertexPatch > 0
-    % lets check if all new hPatch handles are the same type of object
-    type0 = hAdd(edgePatchIdx(1)).type;
-    if ~all(ismember({hAdd(edgePatchIdx).type},type0))
-        error('add:WrongInput','All patch objects have to be the same type!');
-    else
-        fIdx = getappdata(hEPatch,'vertexnumber');
-        nI = size(fIdx,1);
-        V  = get(hEPatch,'Vertices');
-        nV = size(V,1);
-        
-        nVertexPerObject = (nV-nI)/nVertexPatch;
-        if ceil(nVertexPerObject)-nVertexPerObject > 0
-            error('add:WrongInput','All patch objects have to be the same type!');
-        end
-        
-        fIdxAdd = repmat([hAdd(edgePatchIdx).number],[nVertexPerObject 1]);
-        fIdx = [fIdx; fIdxAdd(:)];
-        setappdata(hEPatch,'vertexnumber',fIdx);
-        
-    end
-end
-
-
-% add all the objects to the hgtransform object except the facepatch
-% handles that are already registered
-hNew([facePatchIdx edgePatchIdx]) = [];
-if ~isempty(hTransform)
-    set(hNew,'Parent',hTransform);
-end
-set(hNew,'Clipping','Off');
-
-% comb together the handles of the old and new graphical objects.
-sObject = [sObject hAdd(:)'];
-
-% Saves the object handles into the figure UserData property.
-setappdata(hFigure,'objects',sObject);
-<<<<<<< HEAD
-set(hAxis,'CameraViewAngle',cva);
-material('shiny');
-=======
-material(hAxis,'shiny');
->>>>>>> be0290ef
-
-% add callback function for showing the tooltips
-%set([hNew hPatch],'ButtonDownFcn',@(obj,hit)swplot.tooltipcallback(obj,hit,hFigure,hTransform));
-if showtooltip
-    swplot.tooltip(swplot.tooltip,hFigure);
-end
-
+function add(hAdd, hFigure, showtooltip)
+% adds a graphical object to the hgtransform of an swplot figure
+%
+% SWPLOT.ADD(hAdd, {hFigure})
+%
+% It adds a graphical object to the hgtransform object of the figure to
+% enable continuous rotation with the mouse.
+%
+% Input:
+%
+% hAdd      Either vector of the handles of the graphical objects, or
+%           struct with dimensions of [1 nObject] with a handle field each
+%           contains a graphical object handle. The struct can contain any
+%           number of the following fields as well:
+%               'name'      Default value is 'general' if not given. The
+%                           name identifies groups of objects.
+%               'text'      Text that is shown in the tooltip when clicking
+%                           on the object.
+%               'position'  Position of the object, see swplot.plot for
+%                           details.
+%               'label'     Label that is shown in the legend.
+%               'legend'    Type of legend, see swplot.plot for details.
+%               'type'      Type of graphical object, see swplot.plot.
+%               'data'      Arbitrary data assigned to the object.
+% hFigure   The handle of the figure (number in the figure title bar). The
+%           default is the active swplot figure if the argument is not
+%           provided by the user or it is empty matrix.
+%
+% See also SWPLOT, SWPLOT.FIGURE, HGTRANSFORM, SWPLOT.PLOT.
+%
+
+if nargin == 0
+    help swplot.add
+    return
+end
+
+if nargin < 2 || isempty(hFigure)
+    % find active figure
+    hFigure = swplot.activefigure;
+end
+
+if nargin<3
+    showtooltip = true;
+end
+
+hAxis = getappdata(hFigure,'axis');
+
+hTransform = getappdata(hFigure,'h');
+
+sObject = getappdata(hFigure,'objects');
+
+% % fields of struct to store objects
+fNames = {'handle' 'number' 'name' 'type' 'label' 'position' 'text' 'legend' 'data'};
+% 
+% if isappdata(hFigure,'objects')
+%     sObject = getappdata(hFigure,'objects');
+% else
+%     c0 = cell(1,0);
+%     sInit = [fNames; repmat({c0},[1 numel(fNames)])];
+%     sObject = struct(sInit{:});
+% end
+
+% keep the additional fields
+fNames = fNames(3:end);
+
+% find the maximum element value
+if isempty(sObject)
+    nMax = 0;
+else
+    nMax = round(max([sObject(:).number]));
+end
+
+% convert a simple list of handles to the required structure to store in
+% swplot
+nObjAdd = numel(hAdd);
+
+if ~isstruct(hAdd)
+    hAddC = num2cell(hAdd);
+    hAdd = struct('handle',cell(1,nObjAdd));
+    [hAdd.handle] = hAddC{:};
+else
+    hAddS = hAdd;
+    if ~isfield(hAddS,'handle')
+        error('add:WrongInput','handle field is required!');
+    end
+    hAdd = struct('handle',cell(1,nObjAdd));
+    [hAdd(:).handle] = hAddS(:).handle;
+    
+    for ii = 1:numel(fNames)
+        % copy only the allowed field names
+        if isfield(hAddS,fNames{ii})
+            [hAdd(:).(fNames{ii})] = hAddS(:).(fNames{ii});
+        end
+    end
+end
+
+% .number
+num1 = num2cell(nMax+(1:nObjAdd));
+[hAdd(:).number] = num1{:};
+
+% define default legend type:
+% 0     no legend
+% 1     colored rectangle
+% 2     dashed rectangle
+% 3     colored sphere
+% for the following types
+% 1 'arrow'
+% 2 'ellipsoid'
+% 3 'cylinder'
+% 4 'circle'
+% 5 'line'
+% 6 'text'
+legend0 = [1 3 1 1 0 0 1];
+type0   = {'arrow' 'ellipsoid' 'cylinder' 'circle' 'line' 'text' 'facepatch'};
+% create dictionary to convert string to number
+K       = containers.Map(type0,1:numel(type0));
+
+for ii = 1:numel(fNames)
+    if ~isfield(hAdd,fNames{ii})
+        switch fNames{ii}
+            case 'name'
+                % .type
+                defval1 = repmat({'general'},nObjAdd,1);
+            case 'position'
+                % .position
+                defval1 = repmat({nan(3,2)},nObjAdd,1);
+            case 'label'
+                % .label, default is empty label
+                defval1 = repmat({''},nObjAdd,1);
+            case 'text'
+                % .text
+                defval1 = {hAdd(:).label};
+            case 'type'
+                % .type, default is taken from tag/type property
+                defval1 = get([hAdd(:).handle],'Tag');
+                type2   = get([hAdd(:).handle],'Type');
+                if ~iscell(defval1)
+                    defval1 = {defval1};
+                end
+                if ~iscell(type2)
+                    type2 = {type2};
+                end
+                tIdx  = cellfun(@(C)isempty(C),defval1);
+                defval1(tIdx) = type2(tIdx);
+            case 'legend'
+                try
+                    lIdx    = cell2mat(values(K,{hAdd(:).type}));
+                    defval1 = num2cell(legend0(lIdx));
+                catch
+                    % .legend, default colored rectangle for all objects if
+                    % above method fails
+                    warning('add:WrongInput','The type of graphical object added to the plot might be not fully supported!');
+                    defval1 = repmat({1},nObjAdd,1);
+                end
+            case 'data'
+                % empty .data
+                defval1 = cell(1,nObjAdd);
+        end
+        [hAdd(:).(fNames{ii})] = defval1{:};
+    end
+end
+
+% create faceindex data for facepatch type object
+hNew = [hAdd(:).handle];
+% find face patch objects
+hPatch   = getappdata(hFigure,'facepatch');
+facePatchIdx = find(hPatch==hNew);
+nFacePatch   = numel(facePatchIdx);
+
+% find edgepatch objects
+hEPatch      = getappdata(hFigure,'edgepatch');
+edgePatchIdx = find(hEPatch==hNew);
+nVertexPatch   = numel(edgePatchIdx);
+
+if nFacePatch > 0
+    % lets check if all new hPatch handles are the same type of object
+    type0 = hAdd(facePatchIdx(1)).type;
+    if ~all(ismember({hAdd(facePatchIdx).type},type0))
+        error('add:WrongInput','All patch objects have to be the same type!');
+    else
+        fIdx = getappdata(hPatch,'facenumber');
+        nI = size(fIdx,1);
+        F  = get(hPatch,'Faces');
+        nF = size(F,1);
+        
+        nFacePerObject = (nF-nI)/nFacePatch;
+        if ceil(nFacePerObject)-nFacePerObject > 0
+            error('add:WrongInput','All patch objects have to be the same type!');
+        end
+        
+        fIdxAdd = repmat([hAdd(facePatchIdx).number],[nFacePerObject 1]);
+        fIdx = [fIdx; fIdxAdd(:)];
+        setappdata(hPatch,'facenumber',fIdx);
+        
+    end
+end
+
+if nVertexPatch > 0
+    % lets check if all new hPatch handles are the same type of object
+    type0 = hAdd(edgePatchIdx(1)).type;
+    if ~all(ismember({hAdd(edgePatchIdx).type},type0))
+        error('add:WrongInput','All patch objects have to be the same type!');
+    else
+        fIdx = getappdata(hEPatch,'vertexnumber');
+        nI = size(fIdx,1);
+        V  = get(hEPatch,'Vertices');
+        nV = size(V,1);
+        
+        nVertexPerObject = (nV-nI)/nVertexPatch;
+        if ceil(nVertexPerObject)-nVertexPerObject > 0
+            error('add:WrongInput','All patch objects have to be the same type!');
+        end
+        
+        fIdxAdd = repmat([hAdd(edgePatchIdx).number],[nVertexPerObject 1]);
+        fIdx = [fIdx; fIdxAdd(:)];
+        setappdata(hEPatch,'vertexnumber',fIdx);
+        
+    end
+end
+
+
+% add all the objects to the hgtransform object except the facepatch
+% handles that are already registered
+hNew([facePatchIdx edgePatchIdx]) = [];
+if ~isempty(hTransform)
+    set(hNew,'Parent',hTransform);
+end
+set(hNew,'Clipping','Off');
+
+% comb together the handles of the old and new graphical objects.
+sObject = [sObject hAdd(:)'];
+
+% Saves the object handles into the figure UserData property.
+setappdata(hFigure,'objects',sObject);
+material(hAxis,'shiny');
+
+% add callback function for showing the tooltips
+%set([hNew hPatch],'ButtonDownFcn',@(obj,hit)swplot.tooltipcallback(obj,hit,hFigure,hTransform));
+if showtooltip
+    swplot.tooltip(swplot.tooltip,hFigure);
+end
+
 end